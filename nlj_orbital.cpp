/****************************************************************
  nlj_orbital.cpp

  Mark A. Caprio
  University of Notre Dame

****************************************************************/


#include <iomanip>  // for debugging output
#include <iostream>
#include <sstream>
#include <set>

#include "am/am.h"
#include "mcutils/parsing.h"

#include "nlj_orbital.h"

namespace basis {

  ////////////////////////////////////////////////////////////////
  // single-particle definition file parsing
  ////////////////////////////////////////////////////////////////

<<<<<<< HEAD
  std::vector<OrbitalPNInfo> ParseOrbitalPNStream(std::istream& is, bool standalone)
=======
  /**
   * Read orbital definitions from a stream.
   *
   * @param[in] is input stream containing MFDn-formatted orbital definitions
   * @return list of flattened orbital parameters
   */
  std::vector<OrbitalPNInfo> ParseOrbitalPNStream(std::istream& is)
>>>>>>> 55aa5a04
  {

    // set up line counter for use in error messages
    std::string line;
    int line_count = 0;


    int num_orbitals_p, num_orbitals_n;
    if (standalone)
      {
        // line 1: version -- but first gobble any comment lines
        while (std::getline(is,line), line[0]=='#') {++line_count;};
        {
          ++line_count;
          std::istringstream line_stream(line);
          int version;
          line_stream >> version;
          ParsingCheck(line_stream,line_count,line);
          assert(version==15055);
        }

        // line 2: number of p,n orbitals
        {
          ++line_count;
          std::getline(is,line);
          std::istringstream line_stream(line);
          line_stream >> num_orbitals_p >> num_orbitals_n;
          ParsingCheck(line_stream,line_count,line);
        }
      }

    // lines 3+: orbital definitions
    std::vector<OrbitalPNInfo> states;
    int num_orbitals_p_extracted=0, num_orbitals_n_extracted=0;
    while ( getline(is,line))
      {
        // count line
        ++line_count;

        // set up for parsing
        std::istringstream line_stream(line);
        if (line.size() == 0)
          continue;

        int index, n, l, twice_j, orbital_species_raw;
        double weight;
        line_stream >> index
                    >> n >> l >> twice_j
                    >> orbital_species_raw >> weight;
        ParsingCheck(line_stream,line_count,line);

        HalfInt j(twice_j,2);
        OrbitalSpeciesPN orbital_species = static_cast<OrbitalSpeciesPN>(orbital_species_raw-1);

        // count orbitals by type
        num_orbitals_p_extracted += int(orbital_species == OrbitalSpeciesPN::kP);
        num_orbitals_n_extracted += int(orbital_species == OrbitalSpeciesPN::kN);

        OrbitalPNInfo state(orbital_species,n,l,j,weight);
        states.push_back(state);
      }

    if (standalone)
      {
        assert(num_orbitals_p==num_orbitals_p_extracted);
        assert(num_orbitals_n==num_orbitals_n_extracted);
      }

    return states;
  }

<<<<<<< HEAD
  std::string OrbitalDefinitionStr(const std::vector<OrbitalPNInfo>& orbitals, bool standalone)
=======
  /**
   * Output orbital info as a string suitable for MFDn version 15.
   *
   * @param[in] orbitals list of flattened orbital parameters
   * @return output stream containing MFDn-formatted orbital definitions
   */
  std::string OrbitalDefinitionStr(const std::vector<OrbitalPNInfo>& orbitals)
>>>>>>> 55aa5a04
  {

    std::ostringstream header;
    std::ostringstream body;
    std::ostringstream os;

    // construct body
    const int width = 3;
    const int precision = 8;
    // orbital indices
    int p_index = 0;
    int n_index = 0;
    int output_index = 0;
    for (const OrbitalPNInfo& state: orbitals)
      {
        // iterate over states
        if (state.orbital_species == OrbitalSpeciesPN::kP) {
          output_index = ++p_index;
        } else if (state.orbital_species == OrbitalSpeciesPN::kN) {
          output_index = ++n_index;
        }

        body << " " << std::setw(width) << output_index
             << " " << std::setw(width) << state.n
             << " " << std::setw(width) << state.l
             << " " << std::setw(width) << TwiceValue(state.j)
             << " " << std::setw(width) << int(state.orbital_species)+1 // 1-based
             << " " << std::fixed << std::setw(width+1+precision)
             << std::setprecision(precision) << state.weight
             << std::endl;
      }

    // construct header
    //
    // We defer constructing the header until after constructing the
    // body, since we need statistics obtained while constructing the
    // body.
    if (standalone)
      {
        // header comments
        header << "# MFDn SPorbital file" << std::endl;
        header << "#   version" << std::endl;
        header << "#   norb_p norb_n" << std::endl;
        header << "#   index n l 2*j species weight" << std::endl;

        // header line 1: version
        int version = 15055;
        header << version << std::endl;

        // header line 2: dimensions
        header << p_index << " " << n_index << std::endl;
      }

    // assemble file
    os << header.str() << body.str();

    return os.str();

  }

  ////////////////////////////////////////////////////////////////
  // single-particle orbitals
  ////////////////////////////////////////////////////////////////

  /**
   * Construct an Nmax-truncated single-particle subspace with a particular
   * species.
   *
   * @param[in] orbital_species species type for subspace
   * @param[in] Nmax number of oscillator quanta
   */
  OrbitalSubspacePN::OrbitalSubspacePN(OrbitalSpeciesPN orbital_species, int Nmax)
  {

    // set values
    labels_ = SubspaceLabelsType(orbital_species);
    weight_max_ = double(Nmax);
    is_oscillator_like_ = true;
    Nmax_ = Nmax;

    // iterate over total oscillator quanta
    for (int N = 0; N <= Nmax; ++N)
      // iterate over j within shell
      for (HalfInt j = HalfInt(1,2); j <= N+HalfInt(1,2); ++j)
        {
          // recover derived quantum numbers (n,l) from (N,j)
          int l = (TwiceValue(j)-1)/2 + (N+(TwiceValue(j)-1)/2)%2;
          int n = (N-l)/2;

          // save state
          PushStateLabels(StateLabelsType(n,l,j));

          // save oscillator quantum number as weight
          weights_.push_back(double(N));
        }
  }

  /**
   * Construct a subspace with a particular species from a list of orbitals.
   *
   * @param[in] orbital_species species type for subspace
   * @param[in] states vector of orbitals
   */
  OrbitalSubspacePN::OrbitalSubspacePN(OrbitalSpeciesPN orbital_species,
                                       const std::vector<OrbitalPNInfo>& states)
  {

    // set values
    labels_ = SubspaceLabelsType(orbital_species);
    weight_max_ = 0.0;

    // iterate over all states, picking out those which belong to this subspace
    for (const OrbitalPNInfo& state : states) {
      if (state.orbital_species == orbital_species) {
        PushStateLabels(StateLabelsType(state.n,state.l,state.j));
        weights_.push_back(state.weight);
        weight_max_ = std::max(weight_max_,state.weight);
      }
    }

    // check if oscillator-like and set Nmax
    if (IsOscillatorLike_()) {
      is_oscillator_like_ = true;
      Nmax_ = int(weight_max_);
    } else {
      is_oscillator_like_ = false;
      Nmax_ = -1;
    }

  }

  /**
   * Do a deep comparison to oscillator-truncated basis.
   * @return true if truncation is like Nmax-truncated oscillator
   */
  bool OrbitalSubspacePN::IsOscillatorLike_() const
  {
    // oscillators have states
    if (size()==0)
      return false;

    // maximum weight should be an integer
    int Nmax = int(weight_max());
    if (Nmax != weight_max())
      return false;

    // only positive Nmax is allowed
    if (Nmax < 0)
      return false;

    // compare to equivalent Nmax-truncated subspace
    OrbitalSubspacePN reference_subspace(orbital_species(),Nmax);
    if (reference_subspace.OrbitalInfo() != OrbitalInfo())
      return false;

    // if it looks like an oscillator, swims like an oscillator, and quacks
    // like an oscillator, it's probably like an oscillator
    return true;
  }

  /**
   * Generate a string representation of the subspace labels.
   * @return subspace labels as a string
   */
  std::string OrbitalSubspacePN::LabelStr() const
  {
    std::ostringstream os;

    const int width = 0;  // for now, no fixed width

    os << "["
       << " " << std::setw(width) << int(orbital_species())
       << " " << "]";

    return os.str();
  }

  /**
   * Generate a string representation, useful for debugging.
   * @return debug string
   */
  std::string OrbitalSubspacePN::DebugStr() const
  {

    std::ostringstream os;

    const int width = 3;

    os << "oscillator-like: "
       << (is_oscillator_like() ? "yes" : "no")
       << std::endl;

    for (int state_index=0; state_index<size(); ++state_index)
      {
        OrbitalStatePN state(*this,state_index);

        os
          << " " << "index"
          << " " << std::setw(width) << state_index
          << " " << "nlj"
          << " " << std::setw(width) << state.n()
          << " " << std::setw(width) << state.l()
          << " " << std::setw(width+2) << state.j().Str()
          << " " << "weight"
          << " " << state.weight()
          << std::endl;
      }

    return os.str();

  }

  /**
   * Flatten subspace into a vector of OrbitalPNInfo objects.
   *
   * @return vector representation of subspace
   */
  std::vector<OrbitalPNInfo> OrbitalSubspacePN::OrbitalInfo() const
  {
    std::vector<OrbitalPNInfo> orbitals;

    for (int state_index=0; state_index<size(); ++state_index)
      {
        OrbitalStatePN state(*this,state_index);
        orbitals.push_back(state.OrbitalInfo());
      }

    return orbitals;

  }

  /**
   * Flatten state into an OrbitalPNInfo object.
   *
   * @return OrbitalPNInfo representation of state
   */
  OrbitalPNInfo OrbitalStatePN::OrbitalInfo() const
  {
    OrbitalPNInfo orbital;

    orbital.orbital_species = orbital_species();
    orbital.n = n();
    orbital.l = l();
    orbital.j = j();
    orbital.weight = weight();

    return orbital;
  }

  /**
   * Construct an Nmax-truncated single-particle space with species subspaces.
   *
   * @param[in] Nmax number of oscillator quanta
   */
  OrbitalSpacePN::OrbitalSpacePN(int Nmax)
  {

    // save truncation
    weight_max_ = double(Nmax);
    is_oscillator_like_ = true;
    Nmax_ = Nmax;

    // iterate over species
    for (OrbitalSpeciesPN orbital_species : {OrbitalSpeciesPN::kP,OrbitalSpeciesPN::kN})
      {
        OrbitalSubspacePN subspace(orbital_species,Nmax);
        PushSubspace(subspace);
      }
  }

  /**
   * Construct a space with species subspaces from a list of orbitals.
   *
   * @param[in] states vector of orbitals
   */
  OrbitalSpacePN::OrbitalSpacePN(const std::vector<OrbitalPNInfo>& states)
  {
    weight_max_ = 0.0;
    // collect orbital_species subspace labels sorted in canonical order
    std::set<OrbitalSubspacePNLabels> subspace_labels_set;
    for (int state_index=0; state_index<states.size(); ++state_index)
      {
        OrbitalPNInfo state = states[state_index];
        OrbitalSubspacePNLabels labels(state.orbital_species);
        subspace_labels_set.insert(labels);
      }

    // construct subspaces
    for (const OrbitalSubspacePNLabels& labels : subspace_labels_set)
      {
        OrbitalSpeciesPN orbital_species;
        std::tie(orbital_species) = labels;
        OrbitalSubspacePN subspace(orbital_species,states);
        PushSubspace(subspace);
        weight_max_ = std::max(weight_max_,subspace.weight_max());
      }

    // check if oscillator-like and set Nmax
    if (IsOscillatorLike_()) {
      is_oscillator_like_ = true;
      Nmax_ = int(weight_max_);
    } else {
      is_oscillator_like_ = false;
      Nmax_ = -1;
    }

  }

  /**
   * Check if space is truncated like an Nmax oscillator truncation.
   *
   * @return true if all subspaces are Nmax truncated with the same Nmax.
   */
  bool OrbitalSpacePN::IsOscillatorLike_() const
  {

    // first check that the space contains subspaces
    if (size() < 1)
      return false;

    // check if subspaces are individually Nmax truncated
    for (int subspace_index=0; subspace_index<size(); ++subspace_index)
      {
        const SubspaceType& subspace = GetSubspace(subspace_index);
        if (!subspace.is_oscillator_like())
          return false;
      }

    // see if can extract viable Nmax
    int Nmax = GetSubspace(0).Nmax();
    for (int subspace_index=1; subspace_index<size(); ++subspace_index)
      {
        const SubspaceType& subspace = GetSubspace(subspace_index);
        if (subspace.Nmax() != Nmax)
          return false;
      }

    // orbitals are oscillator like!
    return true;
  }

  /**
   * Generate a string representation, useful for debugging.
   * @return debug string
   */
  std::string OrbitalSpacePN::DebugStr() const
  {

    std::ostringstream os;

    const int width = 3;

    os << "oscillator-like: " << (is_oscillator_like() ? "yes" : "no") << std::endl;

    for (int subspace_index=0; subspace_index<size(); ++subspace_index)
      {
        const SubspaceType& subspace = GetSubspace(subspace_index);

        os
          << " " << "index"
          << " " << std::setw(width) << subspace_index
          << " " << "species"
          << " " << std::setw(width) << int(subspace.orbital_species())
          << " " << "dim"
          << " " << std::setw(width) << subspace.size()
          << " " << std::endl;
      }

    return os.str();

  }

  /**
   * Flatten space into a vector of OrbitalPNInfo objects.
   *
   * @return vector representation of space
   */
  std::vector<OrbitalPNInfo> OrbitalSpacePN::OrbitalInfo() const
  {
    std::vector<OrbitalPNInfo> orbitals;

    for (int subspace_index=0; subspace_index<size(); ++subspace_index)
      {
        const SubspaceType& subspace = GetSubspace(subspace_index);
        std::vector<OrbitalPNInfo> subspace_orbitals;

        // get orbitals for subspace and append to vector
        subspace_orbitals = subspace.OrbitalInfo();
        orbitals.insert(orbitals.end(),
                        subspace_orbitals.begin(),
                        subspace_orbitals.end()
                       );

      }

    return orbitals;

  }


  ////////////////////////////////////////////////////////////////
  // single-particle orbitals - lj subspaces
  ////////////////////////////////////////////////////////////////

  /**
   * Construct an Nmax-truncated single-particle subspace with a particular
   * species.
   *
   * @param[in] orbital_species species type for subspace
   * @param[in] l orbital angular momentum quantum number
   * @param[in] j total angular momentum quantum number
   * @param[in] Nmax number of oscillator quanta
   */
  OrbitalSubspaceLJPN::OrbitalSubspaceLJPN(OrbitalSpeciesPN orbital_species,
                                           int l, HalfInt j, int Nmax) {
    // set values
    labels_ = SubspaceLabelsType(orbital_species,l,j);
    weight_max_ = double(Nmax);
    Nmax_ = Nmax;

    // iterate over radial quantum number
    for (int n = 0; (2*n+l) <= Nmax; ++n) {
      // save state
      PushStateLabels(StateLabelsType(n));

      // save oscillator quantum number as weight
      weights_.push_back(double(2*n+l));
    }
  }

  /**
   * Construct a subspace with a particular l, j, and species from a list
   * of orbitals.
   *
   * @param[in] orbital_species species type for subspace
   * @param[in] l orbital angular momentum quantum number
   * @param[in] j total angular momentum quantum number
   * @param[in] states vector of orbitals
   */
  OrbitalSubspaceLJPN::OrbitalSubspaceLJPN(OrbitalSpeciesPN orbital_species,
                                           int l, HalfInt j,
                                           const std::vector<OrbitalPNInfo>& states) {
    labels_ = SubspaceLabelsType(orbital_species,l,j);
    weight_max_ = 0.0;
    Nmax_ = -1;
    for (auto&& state : states) {
      if (state.orbital_species == orbital_species
          && state.l == l && state.j == j) {
        PushStateLabels(StateLabelsType(state.n));
        weights_.push_back(state.weight);
        weight_max_ = std::max(weight_max_,state.weight);
      }
    }
  }


  /**
   * Generate a string representation of the subspace labels.
   * @return subspace labels as a string
   */
  std::string OrbitalSubspaceLJPN::LabelStr() const {
    std::ostringstream os;

    const int width = 3;

    os << "["
       << " " << std::setw(width) << int(orbital_species())
       << " " << std::setw(width) << l()
       << " " << std::setw(width+2) << j().Str()
       << " " << "]";

    return os.str();
  }

  /**
   * Generate a string representation, useful for debugging.
   * @return debug string
   */
  std::string OrbitalSubspaceLJPN::DebugStr() const {
    std::ostringstream os;

    const int width = 3;

    for (int state_index=0; state_index<size(); ++state_index) {
      OrbitalStateLJPN state(*this,state_index);

      os
        << " " << "index"
        << " " << std::setw(width) << state_index
        << " " << "nlj"
        << " " << std::setw(width) << state.n()
        << " " << std::setw(width) << state.l()
        << " " << std::setw(width+2) << state.j().Str()
        << " " << "weight"
        << " " << state.weight()
        << std::endl;
    }

    return os.str();

  }

  /**
   * Flatten subspace into a vector of OrbitalPNInfo objects.
   *
   * @return vector representation of subspace
   */
  std::vector<OrbitalPNInfo> OrbitalSubspaceLJPN::OrbitalInfo() const
  {
    std::vector<OrbitalPNInfo> orbitals;

    for (int state_index=0; state_index<size(); ++state_index)
      {
        OrbitalStateLJPN state(*this,state_index);
        orbitals.push_back(state.OrbitalInfo());
      }

    return orbitals;

  }

  /**
   * Flatten state into an OrbitalPNInfo object.
   *
   * @return OrbitalPNInfo representation of state
   */
  OrbitalPNInfo OrbitalStateLJPN::OrbitalInfo() const
  {
    OrbitalPNInfo orbital;

    orbital.orbital_species = orbital_species();
    orbital.n = n();
    orbital.l = l();
    orbital.j = j();
    orbital.weight = weight();

    return orbital;
  }

  /**
   * Construct an Nmax-truncated single-particle space divided into LJPN
   * subspaces.
   *
   * @param[in] Nmax number of oscillator quanta
   */
  OrbitalSpaceLJPN::OrbitalSpaceLJPN(int Nmax) {
    // save truncation
    weight_max_ = double(Nmax);
    Nmax_ = Nmax;

    // iterate over species
    for (OrbitalSpeciesPN orbital_species :
          {OrbitalSpeciesPN::kP,OrbitalSpeciesPN::kN}) {
      for (int l=0; l<=Nmax; ++l) {
        for (HalfInt j = l-HalfInt(1,2); j<=(l+HalfInt(1,2)); ++j) {
          if (j<0) continue;
          OrbitalSubspaceLJPN subspace(orbital_species,l,j,Nmax);
          PushSubspace(subspace);
        }
      }
    }
  }

  /**
   * Construct a space with LJPN subspaces from a list of orbitals.
   *
   * @param[in] states vector of orbitals
   */
  OrbitalSpaceLJPN::OrbitalSpaceLJPN(const std::vector<OrbitalPNInfo>& states)
  {
    weight_max_ = 0.0;
    Nmax_ = -1;

    // collect (l,j) subspace labels sorted in canonical order
    std::set<OrbitalSubspaceLJPNLabels> subspace_labels_set;
    for (int state_index=0; state_index<states.size(); ++state_index)
      {
        OrbitalPNInfo state = states[state_index];
        OrbitalSubspaceLJPNLabels labels(state.orbital_species,state.l,state.j);
        subspace_labels_set.insert(labels);
      }

    // construct subspaces
    for (const OrbitalSubspaceLJPNLabels& labels : subspace_labels_set)
      {
        OrbitalSpeciesPN orbital_species;
        int l;
        HalfInt j;
        std::tie(orbital_species,l,j) = labels;
        OrbitalSubspaceLJPN subspace(orbital_species,l,j,states);
        PushSubspace(subspace);
        weight_max_ = std::max(weight_max_,subspace.weight_max());
      }

  }

  /**
   * Generate a string representation, useful for debugging.
   * @return debug string
   */
  std::string OrbitalSpaceLJPN::DebugStr() const {

    std::ostringstream os;

    const int width = 3;

    for (int subspace_index=0; subspace_index<size(); ++subspace_index) {
      const SubspaceType& subspace = GetSubspace(subspace_index);

      os
        << " " << "index"
        << " " << std::setw(width) << subspace_index
        << " " << "species"
        << " " << std::setw(width) << int(subspace.orbital_species())
        << " " << "dim"
        << " " << std::setw(width) << subspace.size()
        << " " << std::endl;
    }

    return os.str();

  }

  /**
   * Flatten space into a vector of OrbitalPNInfo objects.
   *
   * @return vector representation of space
   */
  std::vector<OrbitalPNInfo> OrbitalSpaceLJPN::OrbitalInfo() const
  {
    std::vector<OrbitalPNInfo> orbitals;

    for (int subspace_index=0; subspace_index<size(); ++subspace_index)
      {
        const SubspaceType& subspace = GetSubspace(subspace_index);
        std::vector<OrbitalPNInfo> subspace_orbitals;

        // get orbitals for subspace and append to vector
        subspace_orbitals = subspace.OrbitalInfo();
        orbitals.insert(orbitals.end(),
                        subspace_orbitals.begin(),
                        subspace_orbitals.end()
                       );

      }

    return orbitals;

  }

  /**
   * Construct all sector pairs ("all-to-all" sector enumeration).
   *
   * Sectors are enumerated in lexicographical order by (bra)(ket).
   * @param[in] space space containing states from which to construct pairs
   * @param[in] sector_direction
   */
  OrbitalSectorsLJPN::OrbitalSectorsLJPN(
      const OrbitalSpaceLJPN& space,
      basis::SectorDirection sector_direction)
  {
    for (int bra_subspace_index=0; bra_subspace_index<space.size(); ++bra_subspace_index) {
      for (int ket_subspace_index=0; ket_subspace_index<space.size(); ++ket_subspace_index) {
        if ((sector_direction == basis::SectorDirection::kCanonical)
            && (bra_subspace_index>ket_subspace_index)) {
          continue;
        }

        // retrieve subspaces
        const SubspaceType& bra_subspace = space.GetSubspace(bra_subspace_index);
        const SubspaceType& ket_subspace = space.GetSubspace(ket_subspace_index);

        // push sector
        PushSector(SectorType(bra_subspace_index,ket_subspace_index,bra_subspace,ket_subspace));
      }
    }
  }

  /**
   * Construct sector pairs connected by an operator of given
   * tensorial and parity character ("constrained" sector
   * enumeration).
   *
   * @param[in] space space containing states from which to construct pairs
   * @param[in] l0 orbital angular momentum constraint
   * @param[in] j0 total angular momentum constraint
   * @param[in] g0 parity constraint
   * @param[in] sector_direction
   */
  OrbitalSectorsLJPN::OrbitalSectorsLJPN(
      const OrbitalSpaceLJPN& space,
      int l0, int j0, int g0,
      basis::SectorDirection sector_direction)
  {
    for (int bra_subspace_index=0; bra_subspace_index<space.size(); ++bra_subspace_index) {
      for (int ket_subspace_index=0; ket_subspace_index<space.size(); ++ket_subspace_index) {
        if ((sector_direction == basis::SectorDirection::kCanonical)
            && (bra_subspace_index>ket_subspace_index)) {
          continue;
        }

        // retrieve subspaces
        const SubspaceType& bra_subspace = space.GetSubspace(bra_subspace_index);
        const SubspaceType& ket_subspace = space.GetSubspace(ket_subspace_index);

        bool allowed = true;
        allowed &= am::AllowedTriangle(ket_subspace.l(),l0,bra_subspace.l());
        allowed &= am::AllowedTriangle(ket_subspace.j(),j0,bra_subspace.j());
        allowed &= ((ket_subspace.g()+g0+bra_subspace.g())%2==0);

        // push sector
        if (allowed) {
          PushSector(SectorType(bra_subspace_index,ket_subspace_index,
                                bra_subspace,ket_subspace));
        }
      }
    }
  }

  std::string OrbitalSectorsLJPN::DebugStr() const
  {
    std::ostringstream os;
    int width = 3;

    for (int sector_index=0; sector_index<size(); ++sector_index) {
      // const basis::OrbitalSectorLJPN& sector = GetSector(sector_index);
      // os << sector_index+1 << sector.DebugStr();
      const basis::BaseSector<basis::OrbitalSubspaceLJPN>& sector =
        GetSector(sector_index);
      os << std::setw(width) << sector_index
         << " bra " << std::setw(width) << sector.bra_subspace_index() + 1
         << " (" << sector.bra_subspace().l()
         << ", " << sector.bra_subspace().j().Str()
         << ", " << int(sector.bra_subspace().orbital_species())+1 << ")"
         << " ket " << std::setw(width) << sector.ket_subspace_index() + 1
         << " (" << sector.ket_subspace().l()
         << ", " << sector.ket_subspace().j().Str()
         << ", " << int(sector.ket_subspace().orbital_species())+1 << ")"
         << std::endl;
    }
    return os.str();
  }

  ////////////////////////////////////////////////////////////////
  ////////////////////////////////////////////////////////////////
} // namespace<|MERGE_RESOLUTION|>--- conflicted
+++ resolved
@@ -23,17 +23,13 @@
   // single-particle definition file parsing
   ////////////////////////////////////////////////////////////////
 
-<<<<<<< HEAD
-  std::vector<OrbitalPNInfo> ParseOrbitalPNStream(std::istream& is, bool standalone)
-=======
   /**
    * Read orbital definitions from a stream.
    *
    * @param[in] is input stream containing MFDn-formatted orbital definitions
    * @return list of flattened orbital parameters
    */
-  std::vector<OrbitalPNInfo> ParseOrbitalPNStream(std::istream& is)
->>>>>>> 55aa5a04
+  std::vector<OrbitalPNInfo> ParseOrbitalPNStream(std::istream& is, bool standalone)
   {
 
     // set up line counter for use in error messages
@@ -105,17 +101,13 @@
     return states;
   }
 
-<<<<<<< HEAD
-  std::string OrbitalDefinitionStr(const std::vector<OrbitalPNInfo>& orbitals, bool standalone)
-=======
   /**
    * Output orbital info as a string suitable for MFDn version 15.
    *
    * @param[in] orbitals list of flattened orbital parameters
    * @return output stream containing MFDn-formatted orbital definitions
    */
-  std::string OrbitalDefinitionStr(const std::vector<OrbitalPNInfo>& orbitals)
->>>>>>> 55aa5a04
+  std::string OrbitalDefinitionStr(const std::vector<OrbitalPNInfo>& orbitals, bool standalone)
   {
 
     std::ostringstream header;
